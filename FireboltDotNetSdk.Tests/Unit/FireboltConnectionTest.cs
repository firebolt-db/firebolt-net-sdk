--- conflicted
+++ resolved
@@ -504,7 +504,6 @@
             cs2.Open(); // should succeed
             httpClientMock2.Verify(m => m.SendAsync(It.IsAny<HttpRequestMessage>(), It.IsAny<CancellationToken>()), Times.Exactly(2));
         }
-<<<<<<< HEAD
 
 
         [TestCase("Running", "api.firebolt.io", "", "api.firebolt.io")] // no catalogs table
@@ -623,7 +622,5 @@
             That(Throws<FireboltException>(() => cs.Open())?.Message, Is.EqualTo(expectedErrorMessage));
             httpClientMock.Verify(m => m.SendAsync(It.IsAny<HttpRequestMessage>(), It.IsAny<CancellationToken>()), Times.Exactly(7));
         }
-=======
->>>>>>> 485f6622
     }
 }