--- conflicted
+++ resolved
@@ -44,11 +44,7 @@
         {
             var client = new FireboltClient("test.api.firebolt.io");
             var status = client.GetEngineUrlByDatabaseName("DBName", "AccountName");
-<<<<<<< HEAD
-            Assert.AreEqual("Faulted", status.Status.ToString());
-=======
             Assert.That(status.Status.ToString(), Is.EqualTo("Faulted"));
->>>>>>> 2d63af43
         }
 
         [Test]
