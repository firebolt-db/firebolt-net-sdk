--- conflicted
+++ resolved
@@ -330,10 +330,6 @@
                 EngineUrl = response.EngineUrl;
                 _isSystem = response.IsSystem;
                 _database = response.Database;
-<<<<<<< HEAD
-=======
-                await ValidateConnection();
->>>>>>> 3cbd795d
                 OnSessionEstablished();
                 return EngineUrl != null;
             }
